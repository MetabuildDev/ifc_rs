--- conflicted
+++ resolved
@@ -2,9 +2,6 @@
 pub mod direction;
 pub mod point;
 pub mod polyline;
-<<<<<<< HEAD
-pub mod representation_context;
-=======
 pub mod profile_type;
 pub mod rectangle_profile_def;
->>>>>>> 34274322
+pub mod representation_context;