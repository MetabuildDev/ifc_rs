--- conflicted
+++ resolved
@@ -8,11 +8,8 @@
 pub mod actor_role;
 pub mod address;
 pub mod application;
-<<<<<<< HEAD
 pub mod building;
-=======
 pub mod change_action;
->>>>>>> 23d75a55
 pub mod organization;
 pub mod owner_history;
 pub mod person;
